--- conflicted
+++ resolved
@@ -737,7 +737,6 @@
     def delete(self) -> bool:
         return self.client.delete_collection(collection_name=self.collection)
 
-<<<<<<< HEAD
     def delete_by_id(self, id: str) -> bool:
         try:
             # Check if point exists before deletion
@@ -1025,7 +1024,7 @@
         except Exception as e:
             log_error(f"Error updating metadata for content_id '{content_id}': {e}")
             raise
-=======
+        
     def close(self) -> None:
         """Close the Qdrant client connections."""
         if self._client is not None:
@@ -1046,5 +1045,4 @@
             except Exception as e:
                 log_debug(f"Error closing async Qdrant client: {e}")
             finally:
-                self._async_client = None
->>>>>>> 8c3f5257
+                self._async_client = None