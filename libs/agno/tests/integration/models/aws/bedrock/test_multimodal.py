--- conflicted
+++ resolved
@@ -11,11 +11,7 @@
     """
     Only bytes input is supported for multimodal models
     """
-<<<<<<< HEAD
-    agent = Agent(model=AwsBedrock(id="amazon.nova-pro-v1:0"), markdown=True, telemetry=False)
-=======
-    agent = Agent(model=AwsBedrock(id="us.amazon.nova-pro-v1:0"), markdown=True, telemetry=False, monitoring=False)
->>>>>>> 170f38a5
+    agent = Agent(model=AwsBedrock(id="us.amazon.nova-pro-v1:0"), markdown=True, telemetry=False)
 
     image_path = Path(__file__).parent.parent.parent.joinpath("sample_image.jpg")
 
@@ -36,7 +32,7 @@
 
     Only bytes input is supported for multimodal models.
     """
-    agent = Agent(model=AwsBedrock(id="us.amazon.nova-pro-v1:0"), markdown=True, telemetry=False, monitoring=False)
+    agent = Agent(model=AwsBedrock(id="us.amazon.nova-pro-v1:0"), markdown=True, telemetry=False)
 
     image_path = Path(__file__).parent.parent.parent.joinpath("sample_image.jpg")
 
@@ -53,7 +49,7 @@
 @pytest.mark.asyncio
 async def test_async_image_input_stream():
     """Test async image input with streaming using Amazon Nova Pro model."""
-    agent = Agent(model=AwsBedrock(id="us.amazon.nova-pro-v1:0"), markdown=True, telemetry=False, monitoring=False)
+    agent = Agent(model=AwsBedrock(id="us.amazon.nova-pro-v1:0"), markdown=True, telemetry=False)
 
     image_path = Path(__file__).parent.parent.parent.joinpath("sample_image.jpg")
     image_bytes = image_path.read_bytes()
@@ -79,7 +75,7 @@
 @pytest.mark.asyncio
 async def test_async_multiple_images():
     """Test async processing of multiple images."""
-    agent = Agent(model=AwsBedrock(id="us.amazon.nova-pro-v1:0"), markdown=True, telemetry=False, monitoring=False)
+    agent = Agent(model=AwsBedrock(id="us.amazon.nova-pro-v1:0"), markdown=True, telemetry=False)
 
     image_path = Path(__file__).parent.parent.parent.joinpath("sample_image.jpg")
     image_bytes = image_path.read_bytes()
